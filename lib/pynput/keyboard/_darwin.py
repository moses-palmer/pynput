--- conflicted
+++ resolved
@@ -27,21 +27,6 @@
 import enum
 
 from Quartz import (
-<<<<<<< HEAD
-    NSEvent, NSSystemDefined, CGEventCreateKeyboardEvent, 
-    CGEventSetFlags, kCGEventFlagMaskAlternate, 
-    kCGEventFlagMaskCommand, kCGEventFlagMaskControl, 
-    kCGEventFlagMaskShift, CGEventKeyboardSetUnicodeString,
-    kCGEventKeyDown, kCGEventKeyUp, kCGEventFlagsChanged,
-    CGEventMaskBit, CGEventPost, kCGHIDEventTap, CGEventGetFlags, 
-    CGEventGetIntegerValueField, kCGKeyboardEventKeycode, CGEventGetType, 
-    CGEventKeyboardGetUnicodeString
-    
-    
-    
-    
-    )
-=======
     CGEventCreateKeyboardEvent,
     CGEventGetFlags,
     CGEventGetIntegerValueField,
@@ -62,7 +47,6 @@
     kCGKeyboardEventKeycode,
     NSEvent,
     NSSystemDefined)
->>>>>>> 945d3708
 
 from pynput._util.darwin import (
     get_unicode_to_keycode_map,
