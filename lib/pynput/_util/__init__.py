--- conflicted
+++ resolved
@@ -267,7 +267,6 @@
         """
         raise NotImplementedError()
 
-<<<<<<< HEAD
     def _wrap(self, f, args):
         """Wraps a callable to make it accept ``args`` number of arguments.
 
@@ -292,16 +291,12 @@
             else:
                 return lambda *a: f(a[:actual])
 
-    def join(self, *args):
-        super(AbstractListener, self).join(*args)
-=======
     def join(self, timeout=None, *args):
         start = time.time()
         super(AbstractListener, self).join(timeout, *args)
         timeout = max(0.0, timeout - (time.time() - start)) \
             if timeout is not None \
             else None
->>>>>>> 078491ed
 
         # Reraise any exceptions; make sure not to block if a timeout was
         # provided
